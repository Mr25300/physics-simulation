--- conflicted
+++ resolved
@@ -8,13 +8,7 @@
 import { Rope } from "../objects/rope.js";
 
 export class Simulation extends Loop {
-<<<<<<< HEAD
-    private canvas: Canvas;
-    private oldIndex = 0;
-    private oldLength = 0;
-=======
   private canvas: Canvas;
->>>>>>> 1529e4e0
 
     public readonly ropes: Rope[] = [];
     public readonly projectiles: Projectile[] = [];
@@ -25,21 +19,8 @@
     public static get instance(): Simulation {
         if (!this._instance) this._instance = new Simulation();
 
-<<<<<<< HEAD
-        return this._instance;
-    }
-
-    private posGraph: Graph;
-    private magGraph: Graph;
-    private accGraph: Graph;
-=======
     return this._instance;
   }
-
-  public init(): void {
-    const canvas: HTMLCanvasElement | null = document.querySelector("canvas");
-    if (!canvas) throw new Error("Failed to get canvas.");
->>>>>>> 1529e4e0
 
     public init(): void {
         const canvas: HTMLCanvasElement | null = document.querySelector("canvas");
@@ -73,104 +54,9 @@
         // const accCanvas = document.getElementById("accGraph") as HTMLCanvasElement;
         // this.accGraph = new Graph(accCanvas, "t", "a");
 
-<<<<<<< HEAD
         // this.staticObstacles.push(new StaticObstacle([[10, 10], [10, 20], [20, 20], [20, 10]], 0.5));
     }
 
-    public update(deltaTime: number): void {
-        const tabContents: Record<string, string> = {
-        };
-        // for (const rope of this.ropes) {
-        //     rope.applyForces(deltaTime);
-        // }
-
-        let i = 0; // :(
-        for (const projectile of this.projectiles) {
-            projectile.update(deltaTime);
-
-            tabContents[`Projectile ${i}`] =
-                `Position: (${projectile.position.x.toFixed(1)}, ${projectile.position.y.toFixed(1)}) <br> 
-        V<sub>x</sub>: ${projectile.velocity.x.toFixed(2)} m/s <br>
-        V<sub>y</sub>: ${projectile.velocity.y.toFixed(2)} m/s <br>
-        V<sub>Magnitude</sub>: ${projectile.velocity.magnitude.toFixed(2)} m/s <br>
-        A<sub>x</sub>: ${projectile.acceleration.x.toFixed(2)} m/s<sup>2</sup> <br>
-        A<sub>y</sub>: ${projectile.acceleration.y.toFixed(2)} m/s<sup>2</sup> <br>
-        A<sub>Magnitude</sub>: ${projectile.acceleration.magnitude.toFixed(2)} m/s<sup>2</sup> <br>
-        `;
-            i++
-
-            // this.magGraph.addPoint(this.elapsedTime, projectile.velocity.magnitude);
-            // this.posGraph.addPoint(this.elapsedTime, projectile.position.y);
-            // this.accGraph.addPoint(this.elapsedTime, projectile.acceleration.magnitude);
-        }
-
-        for (const rope of this.ropes) {
-            rope.update();
-        }
-
-
-        // #################################### READ ME #################################
-        // Im sorry for this terrible code. It is required for the tabs to work, so do not 
-        // remove it please. I will make it not ugly and class based later. I just want to 
-        // work on something else
-
-        // Select the container where tabs will be created and the content area
-        const tabContainer = document.querySelector('.tabs')!;
-        const tabText = document.getElementById('tabText')!;
-        if (this.projectiles.length !== this.oldLength) {
-            tabContainer.innerHTML = '';
-            // Dynamically create a tab for each key in tabContents
-            Object.entries(tabContents).forEach(([key, content], index) => {
-                const tab = document.createElement('div');
-                tab.classList.add('tab');
-                // Set the data attribute to the key so we can reference it later
-                tab.setAttribute('data-tab', key);
-                // Display the key as the tab text (you can format this as needed)
-                tab.innerHTML = key;
-
-                if (index === this.oldIndex) {
-                    tab.classList.add('active');
-                    tabText.innerHTML = content;
-                }
-
-
-
-                tabContainer.appendChild(tab);
-            });
-        }
-
-        // Now, select all tabs after they have been created
-        const tabs = document.querySelectorAll('.div7 .tab');
-        const tab = tabs[this.oldIndex];
-        if (tab.classList.contains('active')) {
-            const tabText = document.getElementById('tabText');
-            if (tabText) {
-                tabText.innerHTML = tabContents[`Projectile ${this.oldIndex}`];
-            }
-        }
-
-        // Add click event listeners to each tab
-        tabs.forEach(tab => {
-            tab.addEventListener('click', () => {
-                // Remove 'active' class from all tabs
-                tabs.forEach(t => t.classList.remove('active'));
-                // Add 'active' class to the clicked tab
-                tab.classList.add('active');
-
-                // Retrieve the data attribute to determine which content to show
-                const tabId = tab.getAttribute('data-tab');
-                if (tabId) {
-                    // Regex to get the number of the projectile (im not okay)
-                    this.oldIndex = +tabId.match(/\d+/)![0];
-                    tabText.textContent = tabContents[tabId] || '';
-                }
-            });
-        });
-
-        this.oldLength = this.projectiles.length;
-        this.canvas.render();
-    }
-=======
   public update(deltaTime: number): void {
     for (const rope of this.ropes) {
       rope.applyForces(deltaTime);
@@ -191,14 +77,14 @@
       //   A<sub>Magnitude</sub>: ${projectile.acceleration.magnitude.toFixed(2)} m/s<sup>2</sup> <br>
       //   `;
 
-      // this.magGraph.addPoint(this.elapsedTime, projectile.velocity.magnitude);
-      // this.posGraph.addPoint(this.elapsedTime, projectile.position.y);
-      // this.accGraph.addPoint(this.elapsedTime, projectile.acceleration.magnitude);
-    }
+            // this.magGraph.addPoint(this.elapsedTime, projectile.velocity.magnitude);
+            // this.posGraph.addPoint(this.elapsedTime, projectile.position.y);
+            // this.accGraph.addPoint(this.elapsedTime, projectile.acceleration.magnitude);
+        }
 
-    for (const rope of this.ropes) {
-      rope.update();
-    }
+        for (const rope of this.ropes) {
+            rope.update();
+        }
 
     for (const projectile of this.projectiles) {
       projectile.clearForces();
@@ -207,7 +93,6 @@
 
     this.canvas.render();
   }
->>>>>>> 1529e4e0
 }
 
 const sim: Simulation = Simulation.instance;
