import { Vector2 } from "../math/vector2.js";
import { ForceType, Projectile, ProjectileProperties } from "../objects/projectile.js";
import { Renderer } from "../rendering/canvas.js";
import { Loop } from "./loop.js";
import { Obstacle } from "../objects/obstacle.js";
import { Rope } from "../objects/constraint.js";
import { GraphHandler } from "../graphing/graphHandler.js";
import { Camera } from "../rendering/camera.js";
import { Controller } from "../interfacing/controller.js";

import { UIManager } from "../interfacing/uimanager.js";
import { PhysicsMaterial } from "../objects/physicsMaterial.js";
import { Field, FieldType } from "../objects/field.js";

export interface Constants {
  gravitationalConstant: number;
  coloumbConstant: number;
  airDensity: number;
}

export class Simulation extends Loop {
  public readonly materials: Set<PhysicsMaterial> = new Set();
  public readonly projectiles: Set<Projectile> = new Set();
  public readonly ropes: Set<Rope> = new Set();
  public readonly obstacles: Set<Obstacle> = new Set();

  public readonly fields: Set<Field> = new Set([
    new Field(new Vector2(0, -1).unit, false, FieldType.gravitational, 9.81)
  ]);

  public readonly constants: Constants = {
    gravitationalConstant: 1,
    coloumbConstant: 1,
    airDensity: 1.225
  };

  public renderer: Renderer;
  public camera: Camera = new Camera();
  public controller: Controller = new Controller();
  public uiManager: UIManager = new UIManager();
  private graphHandler: GraphHandler = new GraphHandler();

  private static _instance: Simulation;

  public static get instance(): Simulation {
    if (!this._instance) this._instance = new Simulation();

    return this._instance;
  }

  public init(): void {
    const canvas: HTMLCanvasElement | null = document.querySelector("#simulation-screen");
    if (!canvas) throw new Error("Failed to get canvas.");

    this.renderer = new Renderer(canvas);
    this.uiManager.init();

    const material: PhysicsMaterial = new PhysicsMaterial(0.8, 0, 0, 0.1, "grey");
    const ballMaterial: PhysicsMaterial = new PhysicsMaterial(1, 0, 0, 0.1, "grey");
    const projProperties: ProjectileProperties = new ProjectileProperties(0.5, 3, 0, ballMaterial);
    const properties2: ProjectileProperties = new ProjectileProperties(0.5, 2, 0, ballMaterial);

<<<<<<< HEAD
        // const proj2 = new Projectile(properties2, new Vector2(10, 8));
        // this.projectiles.add(proj2);
=======
    const proj = new Projectile(projProperties, new Vector2(-8, 10));
    this.projectiles.add(proj);
>>>>>>> 08d75609

    const proj2 = new Projectile(properties2, new Vector2(10, 8));
    this.projectiles.add(proj2);

    this.obstacles.add(new Obstacle([new Vector2(-10, 0), new Vector2(20, 0)], 1, false, material));
    this.obstacles.add(new Obstacle([new Vector2(-10, 10), new Vector2(-10, 0), new Vector2(0, 0)], 1, false, material));
    this.obstacles.add(new Obstacle([new Vector2(20, 0), new Vector2(20, 10)], 1, false, material));

    // this.camera.setFrameOfReference(proj);

    this.start();
    this.graphHandler.activateProjectile(proj, 0);
    this.graphHandler.activateProjectile(proj2, 0);


    // const graphCanvas = document.getElementById("posGraph") as HTMLCanvasElement;
    // this.posGraph = new Graph(graphCanvas, "t", "dy");

    // const magCanvas = document.getElementById("magGraph") as HTMLCanvasElement;
    // this.magGraph = new Graph(magCanvas, "t", "v");

    // const accCanvas = document.getElementById("accGraph") as HTMLCanvasElement;
    // this.accGraph = new Graph(accCanvas, "t", "a");
  }

  public update(deltaTime: number): void {
    for (const projectile of this.projectiles) {
      projectile.clearForces();

      for (const field of this.fields) {
        let force = field.getForce(projectile);
        let type: ForceType | undefined;

        if (field.type === FieldType.gravitational) type = ForceType.gravity;
          else if (field.type === FieldType.electric) type = ForceType.electrostatic;

        projectile.applyForce(force, false, type);
      }

      projectile.updateForces();
    }

    for (const rope of this.ropes) {
      rope.updateForces();
    }

    for (const projectile of this.projectiles) {
      projectile.updateKinematics(deltaTime);
    }

    for (const rope of this.ropes) {
      rope.updateKinematics();
    }

  }

  public render(): void {
    this.graphHandler.updateGraph(Simulation.instance.elapsedTime);
    this.camera.update();
    this.renderer.render();
    this.uiManager.update();
  }
}

const sim = Simulation.instance;
sim.init();

export const simulation = sim;<|MERGE_RESOLUTION|>--- conflicted
+++ resolved
@@ -60,16 +60,11 @@
     const projProperties: ProjectileProperties = new ProjectileProperties(0.5, 3, 0, ballMaterial);
     const properties2: ProjectileProperties = new ProjectileProperties(0.5, 2, 0, ballMaterial);
 
-<<<<<<< HEAD
+    const proj = new Projectile(projProperties, new Vector2(-8, 10));
+    this.projectiles.add(proj);
+
         // const proj2 = new Projectile(properties2, new Vector2(10, 8));
         // this.projectiles.add(proj2);
-=======
-    const proj = new Projectile(projProperties, new Vector2(-8, 10));
-    this.projectiles.add(proj);
->>>>>>> 08d75609
-
-    const proj2 = new Projectile(properties2, new Vector2(10, 8));
-    this.projectiles.add(proj2);
 
     this.obstacles.add(new Obstacle([new Vector2(-10, 0), new Vector2(20, 0)], 1, false, material));
     this.obstacles.add(new Obstacle([new Vector2(-10, 10), new Vector2(-10, 0), new Vector2(0, 0)], 1, false, material));
