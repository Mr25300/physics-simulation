<html lang="en">

  <head>
    <meta charset="utf-8">
    <meta name="viewport" content="width=device-width, initial-scale=1.0">
    <title>Physics Simulation</title>
    <link rel="stylesheet" href="style.css">
  </head>

  <body>
    <canvas id="simulation-screen"></canvas>

    <div class="main-container">
      <div class="horizontal-bar">
        <div class="horizontal-bar-inner window">
          <div class="horizontal-bar-segment">

          </div>

          <div class="horizontal-bar-segment">
            <button id="sim-double-back" class="skip-button double back"></button>
            <button id="sim-back" class="skip-button back"></button>
            <button id="sim-pause" class="pause-button" type="button"></button>
            <button id="sim-skip" class="skip-button"></button>
            <button id="sim-double-skip" class="skip-button double"></button>
          </div>

<<<<<<< HEAD
        <div class="horizontal-bar-segment">
          <quantity-input id="sim-time-slider" label="Time Scale" unit="×" min="-7" max="7" logarithmic="2" sig-figs="3" fill-from="0" value="0"></quantity-input>
=======
          <div class="horizontal-bar-segment">
            <quantity-input id="sim-time-slider" label="Time Scale" unit="×" min="-7" max="7" logarithmic="2" sig-figs="3"
              fill-from="0" value="0"></quantity-input>
>>>>>>> 08d75609

            <button id="sim-reverse" class="reverse-button">
              <div class="arrow"></div>
            </button>

            <div>Time Elapsed: <span id="sim-time-elapsed"></span>s</div>
          </div>
        </div>
      </div>

      <div class="content-container">
        <div class="side-bar window">
          <collapsible-dropdown label="Projectiles">
            <button>Create</button>
          </collapsible-dropdown>

          <collapsible-dropdown label="Constraints">

          </collapsible-dropdown>

          <collapsible-dropdown label="Obstacles">

          </collapsible-dropdown>

          <collapsible-dropdown label="Materials">

          </collapsible-dropdown>

<<<<<<< HEAD
        <collapsible-dropdown label="Fields & Constraints">
          <quantity-input id="grav-constant-input" label="Gravitational Constant" unit="m^3 * kg^-1 * s^-2" min="0" max="10" sig-figs="3" fill-from="0" precision="0.01"></quantity-input>
          <quantity-input id="coloumb-constant-input" label="Coloumb Constant" unit="N * m^2 * C^-2" min="0" max="10" sig-figs="3" fill-from="0" precision="0.01"></quantity-input>
          <quantity-input id="air-density-input" label="Air Density" unit="kg * m^-3" min="0" max="10" sig-figs="3" fill-from="0" precision="0.01"></quantity-input>

          <item-lister id="field-list" item-name="Field" item-type="field-item"></item-lister>
        </collapsible-dropdown>
=======
          <collapsible-dropdown label="Fields & Constraints">
            <quantity-input id="grav-constant-input" label="Gravitational Constant" unit="m^3 * kg^-1 * s^-2" min="0" max="10" sig-figs="2" fill-from="0"></quantity-input>
            <quantity-input id="coloumb-constant-input" label="Coloumb Constant" unit="N * m^2 * C^-2" min="0" max="10" sig-figs="2" fill-from="0"></quantity-input>
            <quantity-input id="air-density-input" label="Air Density" unit="kg * m^-3" min="0" max="10" sig-figs="2" fill-from="0"></quantity-input>
          </collapsible-dropdown>

          <label for="graphLabel">Select Y-Axis Label:</label>
          <select name="graphLabel" id="graphLabel">
            <option value="v Magnitude">Velocity Magnitude</option>
            <option value="v x">Velocity x</option>
            <option value="v y">Velocity y</option>
            <option value="a Magnitude">Acceleration Magnitude</option>
            <option value="a x">Acceleration x</option>
            <option value="a y">Acceleration y</option>
            <option value="d x">Displacement x</option>
            <option value="d y">Displacement y</option>
            <option value="d Magnitude">Displacement Magnitude</option>
          </select>
>>>>>>> 08d75609


          <div id="graphDiv" style="height: 30vh">
          </div>
          <button type="button" id="graphExport">Export Graph</button>
          <collapsible-dropdown label="Graphs">
          </collapsible-dropdown>
        </div>
      </div>
    </div>

    <script type="module" src="dist/core/simulation.js"></script>
  </body>

</html><|MERGE_RESOLUTION|>--- conflicted
+++ resolved
@@ -25,14 +25,8 @@
             <button id="sim-double-skip" class="skip-button double"></button>
           </div>
 
-<<<<<<< HEAD
         <div class="horizontal-bar-segment">
           <quantity-input id="sim-time-slider" label="Time Scale" unit="×" min="-7" max="7" logarithmic="2" sig-figs="3" fill-from="0" value="0"></quantity-input>
-=======
-          <div class="horizontal-bar-segment">
-            <quantity-input id="sim-time-slider" label="Time Scale" unit="×" min="-7" max="7" logarithmic="2" sig-figs="3"
-              fill-from="0" value="0"></quantity-input>
->>>>>>> 08d75609
 
             <button id="sim-reverse" class="reverse-button">
               <div class="arrow"></div>
@@ -61,7 +55,6 @@
 
           </collapsible-dropdown>
 
-<<<<<<< HEAD
         <collapsible-dropdown label="Fields & Constraints">
           <quantity-input id="grav-constant-input" label="Gravitational Constant" unit="m^3 * kg^-1 * s^-2" min="0" max="10" sig-figs="3" fill-from="0" precision="0.01"></quantity-input>
           <quantity-input id="coloumb-constant-input" label="Coloumb Constant" unit="N * m^2 * C^-2" min="0" max="10" sig-figs="3" fill-from="0" precision="0.01"></quantity-input>
@@ -69,12 +62,6 @@
 
           <item-lister id="field-list" item-name="Field" item-type="field-item"></item-lister>
         </collapsible-dropdown>
-=======
-          <collapsible-dropdown label="Fields & Constraints">
-            <quantity-input id="grav-constant-input" label="Gravitational Constant" unit="m^3 * kg^-1 * s^-2" min="0" max="10" sig-figs="2" fill-from="0"></quantity-input>
-            <quantity-input id="coloumb-constant-input" label="Coloumb Constant" unit="N * m^2 * C^-2" min="0" max="10" sig-figs="2" fill-from="0"></quantity-input>
-            <quantity-input id="air-density-input" label="Air Density" unit="kg * m^-3" min="0" max="10" sig-figs="2" fill-from="0"></quantity-input>
-          </collapsible-dropdown>
 
           <label for="graphLabel">Select Y-Axis Label:</label>
           <select name="graphLabel" id="graphLabel">
@@ -88,7 +75,6 @@
             <option value="d y">Displacement y</option>
             <option value="d Magnitude">Displacement Magnitude</option>
           </select>
->>>>>>> 08d75609
 
 
           <div id="graphDiv" style="height: 30vh">
